/*
 * Licensed to the Apache Software Foundation (ASF) under one or more
 * contributor license agreements.  See the NOTICE file distributed with
 * this work for additional information regarding copyright ownership.
 * The ASF licenses this file to You under the Apache License, Version 2.0
 * (the "License"); you may not use this file except in compliance with
 * the License.  You may obtain a copy of the License at
 *
 *    http://www.apache.org/licenses/LICENSE-2.0
 *
 * Unless required by applicable law or agreed to in writing, software
 * distributed under the License is distributed on an "AS IS" BASIS,
 * WITHOUT WARRANTIES OR CONDITIONS OF ANY KIND, either express or implied.
 * See the License for the specific language governing permissions and
 * limitations under the License.
 */

package org.apache.spark.mllib.classification

import scala.io.Source._
import scala.util.Random
import scala.collection.JavaConversions._

import org.scalatest.FunSuite
import org.scalatest.Matchers

import org.apache.spark.mllib.linalg.Vectors
import org.apache.spark.mllib.regression._
<<<<<<< HEAD
import org.apache.spark.mllib.util.{LocalClusterSparkContext, MLlibTestSparkContext}
=======
import org.apache.spark.mllib.util.LocalSparkContext
>>>>>>> 82dae741
import org.apache.spark.mllib.util.TestingUtils._

object LogisticRegressionSuite {

  def generateLogisticInputAsList(
    offset: Double,
    scale: Double,
    nPoints: Int,
    seed: Int): java.util.List[LabeledPoint] = {
    seqAsJavaList(generateLogisticInput(offset, scale, nPoints, seed))
  }

  // Generate input of the form Y = logistic(offset + scale*X)
  def generateLogisticInput(
      offset: Double,
      scale: Double,
      nPoints: Int,
      seed: Int): Seq[LabeledPoint] = {
    val rnd = new Random(seed)
    val x1 = Array.fill[Double](nPoints)(rnd.nextGaussian())

    val y = (0 until nPoints).map { i =>
      val p = 1.0 / (1.0 + math.exp(-(offset + scale * x1(i))))
      if (rnd.nextDouble() < p) 1.0 else 0.0
    }

    val testData = (0 until nPoints).map(i => LabeledPoint(y(i), Vectors.dense(Array(x1(i)))))
    testData
  }
}

<<<<<<< HEAD
class LogisticRegressionSuite extends FunSuite with MLlibTestSparkContext with Matchers {
  def validatePrediction(
      predictions: Seq[Double],
      input: Seq[LabeledPoint],
      expectedAcc: Double = 0.83) {
    val numOffPredictions = predictions.zip(input).count { case (prediction, expected) =>
      prediction != expected.label
    }
    // At least 83% of the predictions should be on.
    ((input.length - numOffPredictions).toDouble / input.length) should be > expectedAcc
  }
=======
class LogisticRegressionSuite extends FunSuite with LocalSparkContext with Matchers {
>>>>>>> 82dae741

  // Test if we can correctly learn A, B where Y = logistic(A + B*X)
  test("logistic regression with SGD") {
    val nPoints = 10000
    val A = 2.0
    val B = -1.5

    val testData = LogisticRegressionSuite.generateLogisticInput(A, B, nPoints, 42)

    val testRDD = sc.parallelize(testData, 2)
    testRDD.cache()
    val lr = new LogisticRegressionWithSGD().setIntercept(true)
    lr.optimizer
      .setStepSize(10.0)
      .setRegParam(0.0)
      .setNumIterations(20)

    val model = lr.run(testRDD)

    // Test the weights
    assert(model.weights(0) ~== B relTol 0.02)
    assert(model.intercept ~== A relTol 0.02)

    val validationData = LogisticRegressionSuite.generateLogisticInput(A, B, nPoints, 17)
    val validationRDD = sc.parallelize(validationData, 2)
    // Test prediction on RDD. At least 83% of the predictions should be on.
    validateCategoricalPrediction(model.predict(validationRDD.map(_.features)).collect(), validationData, 0.83)

    // Test prediction on Array. At least 83% of the predictions should be on.
    validateCategoricalPrediction(validationData.map(row => model.predict(row.features)), validationData, 0.83)
  }

  // Test if we can correctly learn A, B where Y = logistic(A + B*X)
  test("logistic regression with LBFGS") {
    val nPoints = 10000
    val A = 2.0
    val B = -1.5

    val testData = LogisticRegressionSuite.generateLogisticInput(A, B, nPoints, 42)

    val testRDD = sc.parallelize(testData, 2)
    testRDD.cache()
    val lr = new LogisticRegressionWithLBFGS().setIntercept(true)

    val model = lr.run(testRDD)

    // Test the weights
    assert(model.weights(0) ~== B relTol 0.02)
    assert(model.intercept ~== A relTol 0.02)

    val validationData = LogisticRegressionSuite.generateLogisticInput(A, B, nPoints, 17)
    val validationRDD = sc.parallelize(validationData, 2)
    // Test prediction on RDD.
    validatePrediction(model.predict(validationRDD.map(_.features)).collect(), validationData)

    // Test prediction on Array.
    validatePrediction(validationData.map(row => model.predict(row.features)), validationData)
  }

  test("logistic regression with initial weights with SGD") {
    val nPoints = 10000
    val A = 2.0
    val B = -1.5

    val testData = LogisticRegressionSuite.generateLogisticInput(A, B, nPoints, 42)

    val initialB = -1.0
    val initialWeights = Vectors.dense(initialB)

    val testRDD = sc.parallelize(testData, 2)
    testRDD.cache()

    // Use half as many iterations as the previous test.
    val lr = new LogisticRegressionWithSGD().setIntercept(true)
    lr.optimizer
      .setStepSize(10.0)
      .setRegParam(0.0)
      .setNumIterations(10)

    val model = lr.run(testRDD, initialWeights)

    // Test the weights
    assert(model.weights(0) ~== B relTol 0.02)
    assert(model.intercept ~== A relTol 0.02)

    val validationData = LogisticRegressionSuite.generateLogisticInput(A, B, nPoints, 17)
    val validationRDD = sc.parallelize(validationData, 2)
    // Test prediction on RDD. At least 83% of the predictions should be on.
    validateCategoricalPrediction(model.predict(validationRDD.map(_.features)).collect(), validationData, 0.83)

    // Test prediction on Array. At least 83% of the predictions should be on.
    validateCategoricalPrediction(validationData.map(row => model.predict(row.features)), validationData, 0.83)
  }

  test("multinomial logistic regression") {
    val seed = 12
    // We split the data into 60% of training set and 40% of testing set.
    val irisRDDs = sc.parallelize(loadIrisDataSet, 2).randomSplit(Array[Double](0.6, 0.4), seed)

    val trainRDD = irisRDDs(0)
    trainRDD.cache()

    val lr = new LogisticRegressionWithSGD().setIntercept(true).setNumOfClasses(3)
    lr.optimizer.setStepSize(10.0).setNumIterations(200)

    // Since the iris dataset is ill conditioned, without regularization, different optimizer will
    // return different result. As a result, we don't check the model coefficients here for now.
    val model = lr.run(trainRDD)

    val testRDD = irisRDDs(1)
    testRDD.cache()
    val testData = testRDD.collect()

    // Test prediction on RDD.
    assert(validateCategoricalPrediction(
      model.predict(testRDD.map(_.features)).collect(), testData, 0.95),
      "prediction accuracy should be at least higher than 95%")

    // Test prediction on Array.
    assert(validateCategoricalPrediction(
      testData.map(row => model.predict(row.features)), testData, 0.95),
      "prediction accuracy should be at least higher than 95%")
  }

  test("multinomial logistic regression with initial weights") {
    val seed = 12
    // We split the data into 60% of training set and 40% of testing set.
    val irisRDDs = sc.parallelize(loadIrisDataSet, 2).randomSplit(Array[Double](0.6, 0.4), seed)

    val trainRDD = irisRDDs(0)
    trainRDD.cache()

    val lr = new LogisticRegressionWithSGD().setIntercept(true).setNumOfClasses(3)
    lr.optimizer.setStepSize(10.0).setNumIterations(200)

    val random = new Random(seed)
    val initialWeights = Vectors.dense(Array.fill(10)(random.nextDouble()))
    val model = lr.run(trainRDD, initialWeights)
    // Since the iris dataset is ill conditioned, without regularization, different optimizer will
    // return different result. As a result, we don't check the model coefficients here for now.

    val testRDD = irisRDDs(1)
    testRDD.cache()
    val testData = testRDD.collect()

    // Test prediction on RDD.
    assert(validateCategoricalPrediction(
      model.predict(testRDD.map(_.features)).collect(), testData, 0.95),
      "prediction accuracy should be at least higher than 95%")

    // Test prediction on Array.
    assert(validateCategoricalPrediction(
      testData.map(row => model.predict(row.features)), testData, 0.95),
      "prediction accuracy should be at least higher than 95%")
  }

  test("logistic regression with initial weights and non-default regularization parameter") {
    val nPoints = 10000
    val A = 2.0
    val B = -1.5

    val testData = LogisticRegressionSuite.generateLogisticInput(A, B, nPoints, 42)

    val initialB = -1.0
    val initialWeights = Vectors.dense(initialB)

    val testRDD = sc.parallelize(testData, 2)
    testRDD.cache()

    // Use half as many iterations as the previous test.
    val lr = new LogisticRegressionWithSGD().setIntercept(true)
    lr.optimizer.
      setStepSize(10.0).
      setNumIterations(10).
      setRegParam(1.0)

    val model = lr.run(testRDD, initialWeights)

    // Test the weights
    assert(model.weights(0) ~== -430000.0 relTol 20000.0)
    assert(model.intercept ~== 370000.0 relTol 20000.0)

    val validationData = LogisticRegressionSuite.generateLogisticInput(A, B, nPoints, 17)
    val validationRDD = sc.parallelize(validationData, 2)
    // Test prediction on RDD.
    validatePrediction(model.predict(validationRDD.map(_.features)).collect(), validationData, 0.8)

    // Test prediction on Array.
    validatePrediction(validationData.map(row => model.predict(row.features)), validationData, 0.8)
  }

  test("logistic regression with initial weights with LBFGS") {
    val nPoints = 10000
    val A = 2.0
    val B = -1.5

    val testData = LogisticRegressionSuite.generateLogisticInput(A, B, nPoints, 42)

    val initialB = -1.0
    val initialWeights = Vectors.dense(initialB)

    val testRDD = sc.parallelize(testData, 2)
    testRDD.cache()

    // Use half as many iterations as the previous test.
    val lr = new LogisticRegressionWithLBFGS().setIntercept(true)

    val model = lr.run(testRDD, initialWeights)

    // Test the weights
    assert(model.weights(0) ~== B relTol 0.02)
    assert(model.intercept ~== A relTol 0.02)

    val validationData = LogisticRegressionSuite.generateLogisticInput(A, B, nPoints, 17)
    val validationRDD = sc.parallelize(validationData, 2)
    // Test prediction on RDD.
    validatePrediction(model.predict(validationRDD.map(_.features)).collect(), validationData)

    // Test prediction on Array.
    validatePrediction(validationData.map(row => model.predict(row.features)), validationData)
  }

  test("numerical stability of scaling features using logistic regression with LBFGS") {
    /**
     * If we rescale the features, the condition number will be changed so the convergence rate
     * and the solution will not equal to the original solution multiple by the scaling factor
     * which it should be.
     *
     * However, since in the LogisticRegressionWithLBFGS, we standardize the training dataset first,
     * no matter how we multiple a scaling factor into the dataset, the convergence rate should be
     * the same, and the solution should equal to the original solution multiple by the scaling
     * factor.
     */

    val nPoints = 10000
    val A = 2.0
    val B = -1.5

    val testData = LogisticRegressionSuite.generateLogisticInput(A, B, nPoints, 42)

    val initialWeights = Vectors.dense(0.0)

    val testRDD1 = sc.parallelize(testData, 2)

    val testRDD2 = sc.parallelize(
      testData.map(x => LabeledPoint(x.label, Vectors.fromBreeze(x.features.toBreeze * 1.0E3))), 2)

    val testRDD3 = sc.parallelize(
      testData.map(x => LabeledPoint(x.label, Vectors.fromBreeze(x.features.toBreeze * 1.0E6))), 2)

    testRDD1.cache()
    testRDD2.cache()
    testRDD3.cache()

    val lrA = new LogisticRegressionWithLBFGS().setIntercept(true)
    val lrB = new LogisticRegressionWithLBFGS().setIntercept(true).setFeatureScaling(false)

    val modelA1 = lrA.run(testRDD1, initialWeights)
    val modelA2 = lrA.run(testRDD2, initialWeights)
    val modelA3 = lrA.run(testRDD3, initialWeights)

    val modelB1 = lrB.run(testRDD1, initialWeights)
    val modelB2 = lrB.run(testRDD2, initialWeights)
    val modelB3 = lrB.run(testRDD3, initialWeights)

    // For model trained with feature standardization, the weights should
    // be the same in the scaled space. Note that the weights here are already
    // in the original space, we transform back to scaled space to compare.
    assert(modelA1.weights(0) ~== modelA2.weights(0) * 1.0E3 absTol 0.01)
    assert(modelA1.weights(0) ~== modelA3.weights(0) * 1.0E6 absTol 0.01)

    // Training data with different scales without feature standardization
    // will not yield the same result in the scaled space due to poor
    // convergence rate.
    assert(modelB1.weights(0) !~== modelB2.weights(0) * 1.0E3 absTol 0.1)
    assert(modelB1.weights(0) !~== modelB3.weights(0) * 1.0E6 absTol 0.1)
  }

}

class LogisticRegressionClusterSuite extends FunSuite with LocalClusterSparkContext {

  test("task size should be small in both training and prediction using SGD optimizer") {
    val m = 4
    val n = 200000
    val points = sc.parallelize(0 until m, 2).mapPartitionsWithIndex { (idx, iter) =>
      val random = new Random(idx)
      iter.map(i => LabeledPoint(1.0, Vectors.dense(Array.fill(n)(random.nextDouble()))))
    }.cache()
    // If we serialize data directly in the task closure, the size of the serialized task would be
    // greater than 1MB and hence Spark would throw an error.
    val model = LogisticRegressionWithSGD.train(points, 2)

    val predictions = model.predict(points.map(_.features))

    // Materialize the RDDs
    predictions.count()
  }

  test("task size should be small in both training and prediction using LBFGS optimizer") {
    val m = 4
    val n = 200000
    val points = sc.parallelize(0 until m, 2).mapPartitionsWithIndex { (idx, iter) =>
      val random = new Random(idx)
      iter.map(i => LabeledPoint(1.0, Vectors.dense(Array.fill(n)(random.nextDouble()))))
    }.cache()
    // If we serialize data directly in the task closure, the size of the serialized task would be
    // greater than 1MB and hence Spark would throw an error.
    val lr = new LogisticRegressionWithLBFGS().setIntercept(true)
    lr.optimizer.setNumIterations(2)
    val model = lr.run(points)

    val predictions = model.predict(points.map(_.features))

    // Materialize the RDDs
    predictions.count()
  }

}<|MERGE_RESOLUTION|>--- conflicted
+++ resolved
@@ -26,11 +26,9 @@
 
 import org.apache.spark.mllib.linalg.Vectors
 import org.apache.spark.mllib.regression._
-<<<<<<< HEAD
+
 import org.apache.spark.mllib.util.{LocalClusterSparkContext, MLlibTestSparkContext}
-=======
-import org.apache.spark.mllib.util.LocalSparkContext
->>>>>>> 82dae741
+
 import org.apache.spark.mllib.util.TestingUtils._
 
 object LogisticRegressionSuite {
@@ -62,8 +60,8 @@
   }
 }
 
-<<<<<<< HEAD
 class LogisticRegressionSuite extends FunSuite with MLlibTestSparkContext with Matchers {
+
   def validatePrediction(
       predictions: Seq[Double],
       input: Seq[LabeledPoint],
@@ -74,9 +72,7 @@
     // At least 83% of the predictions should be on.
     ((input.length - numOffPredictions).toDouble / input.length) should be > expectedAcc
   }
-=======
-class LogisticRegressionSuite extends FunSuite with LocalSparkContext with Matchers {
->>>>>>> 82dae741
+
 
   // Test if we can correctly learn A, B where Y = logistic(A + B*X)
   test("logistic regression with SGD") {
@@ -89,16 +85,13 @@
     val testRDD = sc.parallelize(testData, 2)
     testRDD.cache()
     val lr = new LogisticRegressionWithSGD().setIntercept(true)
-    lr.optimizer
-      .setStepSize(10.0)
-      .setRegParam(0.0)
-      .setNumIterations(20)
+    lr.optimizer/*.setStepSize(10.0)*/.setNumIterations(20)
 
     val model = lr.run(testRDD)
 
     // Test the weights
-    assert(model.weights(0) ~== B relTol 0.02)
-    assert(model.intercept ~== A relTol 0.02)
+    assert(model.weights(0) ~== -1.52 relTol 0.01)
+    assert(model.intercept ~== 2.00 relTol 0.01)
 
     val validationData = LogisticRegressionSuite.generateLogisticInput(A, B, nPoints, 17)
     val validationRDD = sc.parallelize(validationData, 2)
@@ -124,8 +117,10 @@
     val model = lr.run(testRDD)
 
     // Test the weights
-    assert(model.weights(0) ~== B relTol 0.02)
-    assert(model.intercept ~== A relTol 0.02)
+    assert(model.weights(0) ~== -1.52 relTol 0.01)
+    assert(model.intercept ~== 2.00 relTol 0.01)
+    assert(model.weights(0) ~== model.weights(0) relTol 0.01)
+    assert(model.intercept ~== model.intercept relTol 0.01)
 
     val validationData = LogisticRegressionSuite.generateLogisticInput(A, B, nPoints, 17)
     val validationRDD = sc.parallelize(validationData, 2)
@@ -151,16 +146,13 @@
 
     // Use half as many iterations as the previous test.
     val lr = new LogisticRegressionWithSGD().setIntercept(true)
-    lr.optimizer
-      .setStepSize(10.0)
-      .setRegParam(0.0)
-      .setNumIterations(10)
+    lr.optimizer/*.setStepSize(10.0)*/.setNumIterations(10)
 
     val model = lr.run(testRDD, initialWeights)
 
     // Test the weights
-    assert(model.weights(0) ~== B relTol 0.02)
-    assert(model.intercept ~== A relTol 0.02)
+    assert(model.weights(0) ~== -1.50 relTol 0.01)
+    assert(model.intercept ~== 1.97 relTol 0.01)
 
     val validationData = LogisticRegressionSuite.generateLogisticInput(A, B, nPoints, 17)
     val validationRDD = sc.parallelize(validationData, 2)
@@ -180,7 +172,7 @@
     trainRDD.cache()
 
     val lr = new LogisticRegressionWithSGD().setIntercept(true).setNumOfClasses(3)
-    lr.optimizer.setStepSize(10.0).setNumIterations(200)
+    lr.optimizer/*.setStepSize(10.0)*/.setNumIterations(200)
 
     // Since the iris dataset is ill conditioned, without regularization, different optimizer will
     // return different result. As a result, we don't check the model coefficients here for now.
@@ -210,7 +202,7 @@
     trainRDD.cache()
 
     val lr = new LogisticRegressionWithSGD().setIntercept(true).setNumOfClasses(3)
-    lr.optimizer.setStepSize(10.0).setNumIterations(200)
+    lr.optimizer/*.setStepSize(10.0)*/.setNumIterations(200)
 
     val random = new Random(seed)
     val initialWeights = Vectors.dense(Array.fill(10)(random.nextDouble()))
@@ -249,7 +241,7 @@
     // Use half as many iterations as the previous test.
     val lr = new LogisticRegressionWithSGD().setIntercept(true)
     lr.optimizer.
-      setStepSize(10.0).
+      //setStepSize(10.0).
       setNumIterations(10).
       setRegParam(1.0)
 
@@ -287,8 +279,8 @@
     val model = lr.run(testRDD, initialWeights)
 
     // Test the weights
-    assert(model.weights(0) ~== B relTol 0.02)
-    assert(model.intercept ~== A relTol 0.02)
+    assert(model.weights(0) ~== -1.50 relTol 0.02)
+    assert(model.intercept ~== 1.97 relTol 0.02)
 
     val validationData = LogisticRegressionSuite.generateLogisticInput(A, B, nPoints, 17)
     val validationRDD = sc.parallelize(validationData, 2)
